#include "graphics/pipeline.h"
#include <Windows.h>
#include <gl/GL.h>
#include <gl/GLU.h>
#include "core/array.h"
#include "core/crc32.h"
#include "core/file_system.h"
#include "core/iserializer.h"
#include "core/json_serializer.h"
#include "core/resource_manager.h"
#include "core/resource_manager_base.h"
#include "core/string.h"
#include "engine/engine.h"
#include "graphics/frame_buffer.h"
#include "graphics/geometry.h"
#include "graphics/gl_ext.h"
#include "graphics/material.h"
#include "graphics/model.h"
#include "graphics/model_instance.h"
#include "graphics/renderer.h"
#include "graphics/shader.h"


namespace Lux
{

struct PipelineImpl;
struct PipelineInstanceImpl;

struct Command
{
	virtual void deserialize(PipelineImpl& pipeline, ISerializer& serializer) = 0;
	virtual void execute(PipelineInstanceImpl& pipeline) = 0;
};


struct ClearCommand : public Command
{
	virtual void deserialize(PipelineImpl& pipeline, ISerializer& serializer) override;
	virtual void execute(PipelineInstanceImpl& pipeline) override;
	uint32_t m_buffers;
};


struct RenderModelsCommand : public Command
{
	virtual void deserialize(PipelineImpl& pipeline, ISerializer& serializer) override;
	virtual void execute(PipelineInstanceImpl& pipeline) override;
	
	int64_t m_layer_mask;
};


struct ApplyCameraCommand : public Command
{
	virtual void deserialize(PipelineImpl& pipeline, ISerializer& serializer) override;
	virtual void execute(PipelineInstanceImpl& pipeline) override;
	uint32_t m_camera_idx;
};


struct BindFramebufferCommand : public Command
{
	virtual void deserialize(PipelineImpl& pipeline, ISerializer& serializer) override;
	virtual void execute(PipelineInstanceImpl& pipeline) override;
	uint32_t m_buffer_index;
};


struct UnbindFramebufferCommand : public Command
{
	virtual void deserialize(PipelineImpl& pipeline, ISerializer& serializer) override {}
	virtual void execute(PipelineInstanceImpl& pipeline) override;
};


struct DrawFullscreenQuadCommand : public Command
{
	virtual void deserialize(PipelineImpl& pipeline, ISerializer& serializer) override;
	virtual void execute(PipelineInstanceImpl& pipeline) override;
	Material* m_material;
};


struct BindFramebufferTextureCommand : public Command
{
	virtual void deserialize(PipelineImpl& pipeline, ISerializer& serializer) override;
	virtual void execute(PipelineInstanceImpl& pipeline) override;
	uint32_t m_framebuffer_index;
	uint32_t m_renderbuffer_index;
	uint32_t m_texture_uint;
};


struct RenderShadowmapCommand : public Command
{
	virtual void deserialize(PipelineImpl& pipeline, ISerializer& serializer) override;
	virtual void execute(PipelineInstanceImpl& pipeline) override;

	int64_t m_layer_mask;
};


struct BindShadowmapCommand : public Command
{
	virtual void deserialize(PipelineImpl& pipeline, ISerializer& serializer) override {}
	virtual void execute(PipelineInstanceImpl& pipeline) override;
};


struct PipelineImpl : public Pipeline
{
	struct FrameBufferDeclaration
	{
		int32_t m_width;
		int32_t m_height;
		int32_t m_mask;
	};
	
	struct CommandCreator
	{
		typedef Delegate<Command*> Creator;
		Creator m_creator;
		uint32_t m_type_hash;
	};

	
	template <typename T>
	static Command* CreateCommand()
	{
		return LUX_NEW(T);
	}


	PipelineImpl(const Path& path, ResourceManager& resource_manager)
		: Pipeline(path, resource_manager)
		, m_renderer(NULL)
	{
		m_is_ready = false;
		addCommandCreator("clear").bind<&CreateCommand<ClearCommand> >();
		addCommandCreator("render_models").bind<&CreateCommand<RenderModelsCommand> >();
		addCommandCreator("apply_camera").bind<&CreateCommand<ApplyCameraCommand> >();
		addCommandCreator("bind_framebuffer").bind<&CreateCommand<BindFramebufferCommand> >();
		addCommandCreator("unbind_framebuffer").bind<&CreateCommand<UnbindFramebufferCommand> >();
		addCommandCreator("draw_fullscreen_quad").bind<&CreateCommand<DrawFullscreenQuadCommand> >();
		addCommandCreator("bind_framebuffer_texture").bind<&CreateCommand<BindFramebufferTextureCommand> >();
		addCommandCreator("render_shadowmap").bind<&CreateCommand<RenderShadowmapCommand> >();
		addCommandCreator("bind_shadowmap").bind<&CreateCommand<BindShadowmapCommand> >();
	}


	~PipelineImpl()
	{
		for (int i = 0; i < m_commands.size(); ++i)
		{
			LUX_DELETE(m_commands[i]);
		}
	}


	CommandCreator::Creator& addCommandCreator(const char* type)
	{
		CommandCreator& creator = m_command_creators.pushEmpty();
		creator.m_type_hash = crc32(type);
		return creator.m_creator;
	}


<<<<<<< HEAD
=======
	virtual int getCameraCount() const LUX_OVERRIDE
	{
		return m_cameras.size();
	}


	virtual void setRenderer(Renderer& renderer) LUX_OVERRIDE
	{
		m_renderer = &renderer;
	}


	virtual void setCamera(int index, const Component& camera) LUX_OVERRIDE
	{
		if(m_cameras.size() <= index)
		{
			m_cameras.resize(index + 1);
		}
		m_cameras[index] = camera;
	}


	virtual const Component& getCamera(int index) LUX_OVERRIDE
	{
		return m_cameras[index];
	}


	virtual void render() LUX_OVERRIDE
	{
		for(int i = 0; i < m_commands.size(); ++i)
		{
			m_commands[i]->execute(*this);
		}
	}

>>>>>>> c8666392

	Command* createCommand(uint32_t type_hash)
	{
		for (int i = 0; i < m_command_creators.size(); ++i)
		{
			if (m_command_creators[i].m_type_hash == type_hash)
			{
				return m_command_creators[i].m_creator.invoke();
			}
		}
		return NULL;
	}


	virtual bool deserialize(ISerializer& serializer) override
	{
		int32_t count;
		serializer.deserialize("frame_buffer_count", count);
		serializer.deserializeArrayBegin("frame_buffers");
		m_framebuffers.resize(count);
		for(int i = 0; i < count; ++i)
		{
			int32_t render_buffer_count;
			serializer.deserializeArrayItem(render_buffer_count);
			int mask = 0;
			char rb_name[30];
			for(int j = 0; j < render_buffer_count; ++j)
			{
				serializer.deserializeArrayItem(rb_name, 30);
				if(strcmp(rb_name, "depth") == 0)
				{
					mask |= FrameBuffer::DEPTH_BIT;
				}
				else
				{
					ASSERT(false);
				}
			}
			serializer.deserializeArrayItem(m_framebuffers[i].m_width);
			serializer.deserializeArrayItem(m_framebuffers[i].m_height);
			m_framebuffers[i].m_mask = mask;
		}
		serializer.deserializeArrayEnd();
		serializer.deserialize("shadowmap_width", m_shadowmap_framebuffer.m_width);
		serializer.deserialize("shadowmap_height", m_shadowmap_framebuffer.m_height);
		m_shadowmap_framebuffer.m_mask = FrameBuffer::DEPTH_BIT;
		
		serializer.deserialize("command_count", count);
		serializer.deserializeArrayBegin("commands");
		for(int i = 0; i < count; ++i)
		{
			char tmp[255];
			serializer.deserializeArrayItem(tmp, 255);
			uint32_t command_type_hash = crc32(tmp);
			Command* cmd = createCommand(command_type_hash);
			cmd->deserialize(*this, serializer);
			m_commands.push(cmd);
		}
		serializer.deserializeArrayEnd();
		return true;
	}


<<<<<<< HEAD
	virtual void load(const char* path, FS::FileSystem& file_system) 
	{
		m_is_ready = false;
		m_path = path;
		FS::ReadCallback cb;
		cb.bind<PipelineImpl, &PipelineImpl::loaded>(this);
		file_system.openAsync(file_system.getDefaultDevice(), path, FS::Mode::OPEN | FS::Mode::READ, cb);
	}


	virtual const char* getPath() 
	{
		return m_path.c_str();
	}


=======
>>>>>>> c8666392
	void loaded(FS::IFile* file, bool success, FS::FileSystem& fs) 
	{
		if(success)
		{
			JsonSerializer serializer(*file, JsonSerializer::READ);
			deserialize(serializer);
		}

		fs.close(file);
		m_is_ready = true;
		m_on_loaded.invoke(*this);
	}

	virtual DelegateList<void(Pipeline&)>& onLoaded() override
	{
		return m_on_loaded;
	}


	virtual bool isReady() const override
	{
		return m_is_ready;
	}


	bool m_is_ready;
	DelegateList<void(Pipeline&)> m_on_loaded;
	Array<Command*> m_commands;
	string m_path;
	Renderer& m_renderer;
	Array<CommandCreator> m_command_creators;
	Array<FrameBufferDeclaration> m_framebuffers;
	FrameBufferDeclaration m_shadowmap_framebuffer;
};


struct PipelineInstanceImpl : public PipelineInstance
{
	PipelineInstanceImpl(Pipeline& pipeline)
		: m_source(static_cast<PipelineImpl&>(pipeline))
	{
		m_shadowmap_framebuffer = NULL;
		if(pipeline.isReady())
		{
			sourceLoaded(pipeline);
		}
		else
		{
			pipeline.onLoaded().bind<PipelineInstanceImpl, &PipelineInstanceImpl::sourceLoaded>(this);
		}
	}

	~PipelineInstanceImpl()
	{
		for (int i = 0; i < m_framebuffers.size(); ++i)
		{
			LUX_DELETE(m_framebuffers[i]);
		}
		if (m_shadowmap_framebuffer)
		{
			LUX_DELETE(m_shadowmap_framebuffer);
		}
	}


	void sourceLoaded(Pipeline& pipeline)
	{
		PipelineImpl::FrameBufferDeclaration fb = m_source.m_shadowmap_framebuffer;
		m_shadowmap_framebuffer = LUX_NEW(FrameBuffer)(fb.m_width, fb.m_height, fb.m_mask);
		m_framebuffers.reserve(m_source.m_framebuffers.size());
		for (int i = 0; i < m_source.m_framebuffers.size(); ++i)
		{
			fb = m_source.m_framebuffers[i];
			m_framebuffers.push(LUX_NEW(FrameBuffer)(fb.m_width, fb.m_height, fb.m_mask));
		}
	}


	void getOrthoMatrix(float left, float right, float bottom, float top, float z_near, float z_far, Matrix* mtx)
	{
		*mtx = Matrix::IDENTITY;
		mtx->m11 = 2 / (right - left);
		mtx->m22 = 2 / (top - bottom);
		mtx->m33 = -2 / (z_far - z_near);
		mtx->m41 = -(right + left) / (right - left);
		mtx->m42 = -(top + bottom) / (top - bottom);
		mtx->m43 = -(z_far + z_near) / (z_far - z_near);
		/*		glOrtho(left, right, bottom, top, z_near, z_far);
		glGetFloatv(GL_PROJECTION_MATRIX, &mtx->m11);
		*/
	}


	void getLookAtMatrix(const Vec3& pos, const Vec3& center, const Vec3& up, Matrix* mtx)
	{
		*mtx = Matrix::IDENTITY;
		Vec3 f = center - pos;
		f.normalize();
		Vec3 r = crossProduct(f, up);
		r.normalize();
		Vec3 u = crossProduct(r, f);
		mtx->setXVector(r);
		mtx->setYVector(u);
		mtx->setZVector(-f);
		mtx->transpose();
		mtx->setTranslation(Vec3(-dotProduct(r, pos), -dotProduct(u, pos), dotProduct(f, pos)));
		/*glPushMatrix();
		float m[16];
		gluLookAt(pos.x, pos.y, pos.z, center.x, center.y, center.z, up.x, up.y, up.z);
		glGetFloatv(GL_MODELVIEW_MATRIX, m);
		glPopMatrix();*/
	}

	void renderShadowmap(int64_t layer_mask)
	{
<<<<<<< HEAD
		glViewport(0, 0, 800, 600); /// TODO
		Component light_cmp = m_source.m_renderer.getLight(0);
=======
		ASSERT(m_renderer != NULL);
		Component light_cmp = m_renderer->getLight(0);
>>>>>>> c8666392
		if (!light_cmp.isValid())
		{
			return;
		}
		glEnable(GL_CULL_FACE);
		m_shadowmap_framebuffer->bind();
		glClear(GL_DEPTH_BUFFER_BIT);
		glMatrixMode(GL_PROJECTION);
		glPushMatrix();
		glLoadIdentity();
		Matrix projection_matrix;
		/// TODO bouding box
		getOrthoMatrix(-10, 10, -10, 10, 0, 100, &projection_matrix);
		glMultMatrixf(&projection_matrix.m11);

		Matrix mtx = light_cmp.entity.getMatrix();
		glMatrixMode(GL_MODELVIEW);
		glLoadIdentity();
		Matrix modelview_matrix;
		getLookAtMatrix(mtx.getTranslation(), mtx.getTranslation() + mtx.getZVector(), mtx.getYVector(), &modelview_matrix);
		glMultMatrixf(&modelview_matrix.m11);
		static const Matrix biasMatrix(
			0.5, 0.0, 0.0, 0.0,
			0.0, 0.5, 0.0, 0.0,
			0.0, 0.0, 0.5, 0.0,
			0.5, 0.5, 0.5, 1.0
			);
		m_shadow_modelviewprojection = biasMatrix * (projection_matrix * modelview_matrix);

		renderModels(layer_mask);

		glMatrixMode(GL_PROJECTION);
		glPopMatrix();
		glMatrixMode(GL_MODELVIEW);
		FrameBuffer::unbind();
		glDisable(GL_CULL_FACE);
	}


	void drawFullscreenQuad(Material* material)
	{
		glDisable(GL_DEPTH_TEST);

		glMatrixMode(GL_PROJECTION);
		glPushMatrix();
		glLoadIdentity();
		glOrtho(-1, 1, -1, 1, 0, 30);
		glMatrixMode(GL_MODELVIEW);

		material->apply(m_source.m_renderer);
		glPushMatrix();
		glLoadIdentity();
		glDisable(GL_CULL_FACE);
		glBegin(GL_QUADS);
		glTexCoord2f(0, 0);
		glVertex3f(-1, -1, -1);
		glTexCoord2f(0, 1);
		glVertex3f(-1, 1, -1);
		glTexCoord2f(1, 1);
		glVertex3f(1, 1, -1);
		glTexCoord2f(1, 0);
		glVertex3f(1, -1, -1);
		glEnd();
		glPopMatrix();
		glEnable(GL_DEPTH_TEST);
		glMatrixMode(GL_PROJECTION);
		glPopMatrix();
		glMatrixMode(GL_MODELVIEW);
	}


	void renderModels(int64_t layer_mask)
	{
		ASSERT(m_renderer != NULL);
		/// TODO clean this and optimize
		static Array<RenderableInfo> infos;
		infos.clear();
<<<<<<< HEAD
		m_source.m_renderer.getRenderableInfos(infos, layer_mask);
=======
		m_renderer->getRenderableInfos(infos);
>>>>>>> c8666392
		int count = infos.size();
		for (int i = 0; i < count; ++i)
		{
			glPushMatrix();
			Model& model = infos[i].m_model_instance->getModel();
			Matrix mtx = infos[i].m_model_instance->getMatrix();
			mtx.multiply3x3(infos[i].m_scale);
			glMultMatrixf(&mtx.m11);
			Geometry* geom = model.getGeometry();
			for (int j = 0; j < model.getMeshCount(); ++j)
			{
				Mesh& mesh = model.getMesh(j);
				if (mesh.getMaterial()->isReady())
				{
					mesh.getMaterial()->apply(m_source.m_renderer);

					static Matrix bone_mtx[64];
					Pose& pose = infos[i].m_model_instance->getPose();
					Vec3* poss = pose.getPositions();
					Quat* rots = pose.getRotations();
					for (int bone_index = 0, bone_count = pose.getCount(); bone_index < bone_count; ++bone_index)
					{
						rots[bone_index].toMatrix(bone_mtx[bone_index]);
						bone_mtx[bone_index].translate(poss[bone_index]);
						bone_mtx[bone_index] = bone_mtx[bone_index] * model.getBone(bone_index).inv_bind_matrix;
					}
					/// TODO do not hardcode following
					mesh.getMaterial()->getShader()->setUniform("bone_matrices", bone_mtx, pose.getCount());
					mesh.getMaterial()->getShader()->setUniform("shadowmap", 1);
					mesh.getMaterial()->getShader()->setUniform("shadowmap_matrix", m_shadow_modelviewprojection);
					mesh.getMaterial()->getShader()->setUniform("world_matrix", infos[i].m_model_instance->getMatrix());
					geom->draw(mesh.getStart(), mesh.getCount(), *mesh.getMaterial()->getShader());
				}
			}
			glPopMatrix();
		}
	}

<<<<<<< HEAD

	virtual int getCameraCount() const override
	{
		return m_cameras.size();
	}


	virtual void resize(int w, int h) override
	{
		for (int i = 0; i < m_cameras.size(); ++i)
		{
			m_source.m_renderer.setCameraSize(m_cameras[i], w, h);
		}
	}


	virtual void setCamera(int index, const Component& camera) override
	{
		if (m_cameras.size() <= index)
		{
			m_cameras.resize(index + 1);
		}
		m_cameras[index] = camera;
	}


	virtual const Component& getCamera(int index) override
	{
		return m_cameras[index];
	}


	virtual void render() override
	{
		for (int i = 0; i < m_source.m_commands.size(); ++i)
		{
			m_source.m_commands[i]->execute(*this);
		}
	}

	PipelineImpl& m_source;
=======
	virtual void doUnload(void) LUX_OVERRIDE
	{
		TODO("Implement!");
	}

	virtual FS::ReadCallback getReadCallback() LUX_OVERRIDE
	{
		FS::ReadCallback cb;
		cb.bind<PipelineImpl, &PipelineImpl::loaded>(this);
		return cb;
	}

	Array<Command*> m_commands;
	string m_path;
	Renderer* m_renderer;
	Array<Component> m_cameras;
>>>>>>> c8666392
	Array<FrameBuffer*> m_framebuffers;
	FrameBuffer* m_shadowmap_framebuffer;
	Matrix m_shadow_modelviewprojection;
	Array<Component> m_cameras;
};


<<<<<<< HEAD
PipelineInstance* PipelineInstance::create(Pipeline& pipeline)
{
	return LUX_NEW(PipelineInstanceImpl)(pipeline);
}


void PipelineInstance::destroy(PipelineInstance* pipeline)
{
	LUX_DELETE(pipeline);
}


Pipeline* Pipeline::create(Renderer& renderer)
=======
Pipeline::Pipeline(const Path& path, ResourceManager& resource_manager)
	: Resource(path, resource_manager)
>>>>>>> c8666392
{
}


void ClearCommand::deserialize(PipelineImpl& pipeline, ISerializer& serializer)
{
	char tmp[256];
	serializer.deserializeArrayItem(tmp, 255);
	if (strcmp(tmp, "all") == 0)
	{
		m_buffers = GL_COLOR_BUFFER_BIT | GL_DEPTH_BUFFER_BIT;
	}
	else if (strcmp(tmp, "depth") == 0)
	{
		m_buffers = GL_DEPTH_BUFFER_BIT;
	}
}


void ClearCommand::execute(PipelineInstanceImpl& pipeline)
{
	glClear(m_buffers);
}


void RenderModelsCommand::deserialize(PipelineImpl& pipeline, ISerializer& serializer) 
{
	serializer.deserializeArrayItem(m_layer_mask);
}


void RenderModelsCommand::execute(PipelineInstanceImpl& pipeline)
{
	pipeline.renderModels(m_layer_mask);
}


void ApplyCameraCommand::deserialize(PipelineImpl& pipeline, ISerializer& serializer)
{
	serializer.deserializeArrayItem(m_camera_idx);
}


void ApplyCameraCommand::execute(PipelineInstanceImpl& pipeline)
{
<<<<<<< HEAD
	pipeline.m_source.m_renderer.applyCamera(pipeline.m_cameras[m_camera_idx]);
=======
	pipeline.m_renderer->applyCamera(pipeline.m_cameras[m_camera_idx]);
>>>>>>> c8666392
}


void BindFramebufferCommand::deserialize(PipelineImpl& pipeline, ISerializer& serializer)
{
	serializer.deserializeArrayItem(m_buffer_index);
}


void BindFramebufferCommand::execute(PipelineInstanceImpl& pipeline)
{
	pipeline.m_framebuffers[m_buffer_index]->bind();
}

	
void UnbindFramebufferCommand::execute(PipelineInstanceImpl& pipeline)
{
	FrameBuffer::unbind();
}


void DrawFullscreenQuadCommand::deserialize(PipelineImpl& pipeline, ISerializer& serializer)
{
	const int MATERIAL_NAME_MAX_LENGTH = 100;
	char material[MATERIAL_NAME_MAX_LENGTH];
	serializer.deserializeArrayItem(material, MATERIAL_NAME_MAX_LENGTH);
	char material_path[MAX_PATH];
	strcpy(material_path, "materials/");
	strcat(material_path, material);
	strcat(material_path, ".mat");
	m_material = static_cast<Material*>(pipeline.m_renderer->getEngine().getResourceManager().get(ResourceManager::MATERIAL)->load(material_path));
}


void DrawFullscreenQuadCommand::execute(PipelineInstanceImpl& pipeline)
{
	pipeline.drawFullscreenQuad(m_material);
}


void BindFramebufferTextureCommand::deserialize(PipelineImpl& pipeline, ISerializer& serializer)
{
	/// TODO map names to indices
	serializer.deserializeArrayItem(m_framebuffer_index);
	serializer.deserializeArrayItem(m_renderbuffer_index);
	serializer.deserializeArrayItem(m_texture_uint);
}


void BindFramebufferTextureCommand::execute(PipelineInstanceImpl& pipeline)
{
	glActiveTexture(GL_TEXTURE0 + m_texture_uint);
	glEnable(GL_TEXTURE_2D);
	glBindTexture(GL_TEXTURE_2D, pipeline.m_framebuffers[m_framebuffer_index]->getTexture((FrameBuffer::RenderBuffers)m_renderbuffer_index));
}


void RenderShadowmapCommand::deserialize(PipelineImpl& pipeline, ISerializer& serializer)
{
	serializer.deserializeArrayItem(m_layer_mask);
}


void RenderShadowmapCommand::execute(PipelineInstanceImpl& pipeline)
{
	pipeline.renderShadowmap(m_layer_mask);
}


void BindShadowmapCommand::execute(PipelineInstanceImpl& pipeline)
{
	glActiveTexture(GL_TEXTURE0 + 1);
	glEnable(GL_TEXTURE_2D);
	glBindTexture(GL_TEXTURE_2D, pipeline.m_shadowmap_framebuffer->getDepthTexture());
}


Resource* PipelineManager::createResource(const Path& path)
{
	return LUX_NEW(PipelineImpl)(path, getOwner());
}


void PipelineManager::destroyResource(Resource& resource)
{
	LUX_DELETE(static_cast<PipelineImpl*>(&resource));
}


} // ~namespace Lux<|MERGE_RESOLUTION|>--- conflicted
+++ resolved
@@ -1,756 +1,694 @@
-#include "graphics/pipeline.h"
-#include <Windows.h>
-#include <gl/GL.h>
-#include <gl/GLU.h>
-#include "core/array.h"
-#include "core/crc32.h"
-#include "core/file_system.h"
-#include "core/iserializer.h"
-#include "core/json_serializer.h"
-#include "core/resource_manager.h"
-#include "core/resource_manager_base.h"
-#include "core/string.h"
-#include "engine/engine.h"
-#include "graphics/frame_buffer.h"
-#include "graphics/geometry.h"
-#include "graphics/gl_ext.h"
-#include "graphics/material.h"
-#include "graphics/model.h"
-#include "graphics/model_instance.h"
-#include "graphics/renderer.h"
-#include "graphics/shader.h"
-
-
-namespace Lux
-{
-
-struct PipelineImpl;
-struct PipelineInstanceImpl;
-
-struct Command
-{
-	virtual void deserialize(PipelineImpl& pipeline, ISerializer& serializer) = 0;
-	virtual void execute(PipelineInstanceImpl& pipeline) = 0;
-};
-
-
-struct ClearCommand : public Command
-{
-	virtual void deserialize(PipelineImpl& pipeline, ISerializer& serializer) override;
-	virtual void execute(PipelineInstanceImpl& pipeline) override;
-	uint32_t m_buffers;
-};
-
-
-struct RenderModelsCommand : public Command
-{
-	virtual void deserialize(PipelineImpl& pipeline, ISerializer& serializer) override;
-	virtual void execute(PipelineInstanceImpl& pipeline) override;
-	
-	int64_t m_layer_mask;
-};
-
-
-struct ApplyCameraCommand : public Command
-{
-	virtual void deserialize(PipelineImpl& pipeline, ISerializer& serializer) override;
-	virtual void execute(PipelineInstanceImpl& pipeline) override;
-	uint32_t m_camera_idx;
-};
-
-
-struct BindFramebufferCommand : public Command
-{
-	virtual void deserialize(PipelineImpl& pipeline, ISerializer& serializer) override;
-	virtual void execute(PipelineInstanceImpl& pipeline) override;
-	uint32_t m_buffer_index;
-};
-
-
-struct UnbindFramebufferCommand : public Command
-{
-	virtual void deserialize(PipelineImpl& pipeline, ISerializer& serializer) override {}
-	virtual void execute(PipelineInstanceImpl& pipeline) override;
-};
-
-
-struct DrawFullscreenQuadCommand : public Command
-{
-	virtual void deserialize(PipelineImpl& pipeline, ISerializer& serializer) override;
-	virtual void execute(PipelineInstanceImpl& pipeline) override;
-	Material* m_material;
-};
-
-
-struct BindFramebufferTextureCommand : public Command
-{
-	virtual void deserialize(PipelineImpl& pipeline, ISerializer& serializer) override;
-	virtual void execute(PipelineInstanceImpl& pipeline) override;
-	uint32_t m_framebuffer_index;
-	uint32_t m_renderbuffer_index;
-	uint32_t m_texture_uint;
-};
-
-
-struct RenderShadowmapCommand : public Command
-{
-	virtual void deserialize(PipelineImpl& pipeline, ISerializer& serializer) override;
-	virtual void execute(PipelineInstanceImpl& pipeline) override;
-
-	int64_t m_layer_mask;
-};
-
-
-struct BindShadowmapCommand : public Command
-{
-	virtual void deserialize(PipelineImpl& pipeline, ISerializer& serializer) override {}
-	virtual void execute(PipelineInstanceImpl& pipeline) override;
-};
-
-
-struct PipelineImpl : public Pipeline
-{
-	struct FrameBufferDeclaration
-	{
-		int32_t m_width;
-		int32_t m_height;
-		int32_t m_mask;
-	};
-	
-	struct CommandCreator
-	{
-		typedef Delegate<Command*> Creator;
-		Creator m_creator;
-		uint32_t m_type_hash;
-	};
-
-	
-	template <typename T>
-	static Command* CreateCommand()
-	{
-		return LUX_NEW(T);
-	}
-
-
-	PipelineImpl(const Path& path, ResourceManager& resource_manager)
-		: Pipeline(path, resource_manager)
-		, m_renderer(NULL)
-	{
-		m_is_ready = false;
-		addCommandCreator("clear").bind<&CreateCommand<ClearCommand> >();
-		addCommandCreator("render_models").bind<&CreateCommand<RenderModelsCommand> >();
-		addCommandCreator("apply_camera").bind<&CreateCommand<ApplyCameraCommand> >();
-		addCommandCreator("bind_framebuffer").bind<&CreateCommand<BindFramebufferCommand> >();
-		addCommandCreator("unbind_framebuffer").bind<&CreateCommand<UnbindFramebufferCommand> >();
-		addCommandCreator("draw_fullscreen_quad").bind<&CreateCommand<DrawFullscreenQuadCommand> >();
-		addCommandCreator("bind_framebuffer_texture").bind<&CreateCommand<BindFramebufferTextureCommand> >();
-		addCommandCreator("render_shadowmap").bind<&CreateCommand<RenderShadowmapCommand> >();
-		addCommandCreator("bind_shadowmap").bind<&CreateCommand<BindShadowmapCommand> >();
-	}
-
-
-	~PipelineImpl()
-	{
-		for (int i = 0; i < m_commands.size(); ++i)
-		{
-			LUX_DELETE(m_commands[i]);
-		}
-	}
-
-
-	CommandCreator::Creator& addCommandCreator(const char* type)
-	{
-		CommandCreator& creator = m_command_creators.pushEmpty();
-		creator.m_type_hash = crc32(type);
-		return creator.m_creator;
-	}
-
-
-<<<<<<< HEAD
-=======
-	virtual int getCameraCount() const LUX_OVERRIDE
-	{
-		return m_cameras.size();
-	}
-
-
-	virtual void setRenderer(Renderer& renderer) LUX_OVERRIDE
-	{
-		m_renderer = &renderer;
-	}
-
-
-	virtual void setCamera(int index, const Component& camera) LUX_OVERRIDE
-	{
-		if(m_cameras.size() <= index)
-		{
-			m_cameras.resize(index + 1);
-		}
-		m_cameras[index] = camera;
-	}
-
-
-	virtual const Component& getCamera(int index) LUX_OVERRIDE
-	{
-		return m_cameras[index];
-	}
-
-
-	virtual void render() LUX_OVERRIDE
-	{
-		for(int i = 0; i < m_commands.size(); ++i)
-		{
-			m_commands[i]->execute(*this);
-		}
-	}
-
->>>>>>> c8666392
-
-	Command* createCommand(uint32_t type_hash)
-	{
-		for (int i = 0; i < m_command_creators.size(); ++i)
-		{
-			if (m_command_creators[i].m_type_hash == type_hash)
-			{
-				return m_command_creators[i].m_creator.invoke();
-			}
-		}
-		return NULL;
-	}
-
-
-	virtual bool deserialize(ISerializer& serializer) override
-	{
-		int32_t count;
-		serializer.deserialize("frame_buffer_count", count);
-		serializer.deserializeArrayBegin("frame_buffers");
-		m_framebuffers.resize(count);
-		for(int i = 0; i < count; ++i)
-		{
-			int32_t render_buffer_count;
-			serializer.deserializeArrayItem(render_buffer_count);
-			int mask = 0;
-			char rb_name[30];
-			for(int j = 0; j < render_buffer_count; ++j)
-			{
-				serializer.deserializeArrayItem(rb_name, 30);
-				if(strcmp(rb_name, "depth") == 0)
-				{
-					mask |= FrameBuffer::DEPTH_BIT;
-				}
-				else
-				{
-					ASSERT(false);
-				}
-			}
-			serializer.deserializeArrayItem(m_framebuffers[i].m_width);
-			serializer.deserializeArrayItem(m_framebuffers[i].m_height);
-			m_framebuffers[i].m_mask = mask;
-		}
-		serializer.deserializeArrayEnd();
-		serializer.deserialize("shadowmap_width", m_shadowmap_framebuffer.m_width);
-		serializer.deserialize("shadowmap_height", m_shadowmap_framebuffer.m_height);
-		m_shadowmap_framebuffer.m_mask = FrameBuffer::DEPTH_BIT;
-		
-		serializer.deserialize("command_count", count);
-		serializer.deserializeArrayBegin("commands");
-		for(int i = 0; i < count; ++i)
-		{
-			char tmp[255];
-			serializer.deserializeArrayItem(tmp, 255);
-			uint32_t command_type_hash = crc32(tmp);
-			Command* cmd = createCommand(command_type_hash);
-			cmd->deserialize(*this, serializer);
-			m_commands.push(cmd);
-		}
-		serializer.deserializeArrayEnd();
-		return true;
-	}
-
-
-<<<<<<< HEAD
-	virtual void load(const char* path, FS::FileSystem& file_system) 
-	{
-		m_is_ready = false;
-		m_path = path;
-		FS::ReadCallback cb;
-		cb.bind<PipelineImpl, &PipelineImpl::loaded>(this);
-		file_system.openAsync(file_system.getDefaultDevice(), path, FS::Mode::OPEN | FS::Mode::READ, cb);
-	}
-
-
-	virtual const char* getPath() 
-	{
-		return m_path.c_str();
-	}
-
-
-=======
->>>>>>> c8666392
-	void loaded(FS::IFile* file, bool success, FS::FileSystem& fs) 
-	{
-		if(success)
-		{
-			JsonSerializer serializer(*file, JsonSerializer::READ);
-			deserialize(serializer);
-		}
-
-		fs.close(file);
-		m_is_ready = true;
-		m_on_loaded.invoke(*this);
-	}
-
-	virtual DelegateList<void(Pipeline&)>& onLoaded() override
-	{
-		return m_on_loaded;
-	}
-
-
-	virtual bool isReady() const override
-	{
-		return m_is_ready;
-	}
-
-
-	bool m_is_ready;
-	DelegateList<void(Pipeline&)> m_on_loaded;
-	Array<Command*> m_commands;
-	string m_path;
-	Renderer& m_renderer;
-	Array<CommandCreator> m_command_creators;
-	Array<FrameBufferDeclaration> m_framebuffers;
-	FrameBufferDeclaration m_shadowmap_framebuffer;
-};
-
-
-struct PipelineInstanceImpl : public PipelineInstance
-{
-	PipelineInstanceImpl(Pipeline& pipeline)
-		: m_source(static_cast<PipelineImpl&>(pipeline))
-	{
-		m_shadowmap_framebuffer = NULL;
-		if(pipeline.isReady())
-		{
-			sourceLoaded(pipeline);
-		}
-		else
-		{
-			pipeline.onLoaded().bind<PipelineInstanceImpl, &PipelineInstanceImpl::sourceLoaded>(this);
-		}
-	}
-
-	~PipelineInstanceImpl()
-	{
-		for (int i = 0; i < m_framebuffers.size(); ++i)
-		{
-			LUX_DELETE(m_framebuffers[i]);
-		}
-		if (m_shadowmap_framebuffer)
-		{
-			LUX_DELETE(m_shadowmap_framebuffer);
-		}
-	}
-
-
-	void sourceLoaded(Pipeline& pipeline)
-	{
-		PipelineImpl::FrameBufferDeclaration fb = m_source.m_shadowmap_framebuffer;
-		m_shadowmap_framebuffer = LUX_NEW(FrameBuffer)(fb.m_width, fb.m_height, fb.m_mask);
-		m_framebuffers.reserve(m_source.m_framebuffers.size());
-		for (int i = 0; i < m_source.m_framebuffers.size(); ++i)
-		{
-			fb = m_source.m_framebuffers[i];
-			m_framebuffers.push(LUX_NEW(FrameBuffer)(fb.m_width, fb.m_height, fb.m_mask));
-		}
-	}
-
-
-	void getOrthoMatrix(float left, float right, float bottom, float top, float z_near, float z_far, Matrix* mtx)
-	{
-		*mtx = Matrix::IDENTITY;
-		mtx->m11 = 2 / (right - left);
-		mtx->m22 = 2 / (top - bottom);
-		mtx->m33 = -2 / (z_far - z_near);
-		mtx->m41 = -(right + left) / (right - left);
-		mtx->m42 = -(top + bottom) / (top - bottom);
-		mtx->m43 = -(z_far + z_near) / (z_far - z_near);
-		/*		glOrtho(left, right, bottom, top, z_near, z_far);
-		glGetFloatv(GL_PROJECTION_MATRIX, &mtx->m11);
-		*/
-	}
-
-
-	void getLookAtMatrix(const Vec3& pos, const Vec3& center, const Vec3& up, Matrix* mtx)
-	{
-		*mtx = Matrix::IDENTITY;
-		Vec3 f = center - pos;
-		f.normalize();
-		Vec3 r = crossProduct(f, up);
-		r.normalize();
-		Vec3 u = crossProduct(r, f);
-		mtx->setXVector(r);
-		mtx->setYVector(u);
-		mtx->setZVector(-f);
-		mtx->transpose();
-		mtx->setTranslation(Vec3(-dotProduct(r, pos), -dotProduct(u, pos), dotProduct(f, pos)));
-		/*glPushMatrix();
-		float m[16];
-		gluLookAt(pos.x, pos.y, pos.z, center.x, center.y, center.z, up.x, up.y, up.z);
-		glGetFloatv(GL_MODELVIEW_MATRIX, m);
-		glPopMatrix();*/
-	}
-
-	void renderShadowmap(int64_t layer_mask)
-	{
-<<<<<<< HEAD
-		glViewport(0, 0, 800, 600); /// TODO
-		Component light_cmp = m_source.m_renderer.getLight(0);
-=======
-		ASSERT(m_renderer != NULL);
-		Component light_cmp = m_renderer->getLight(0);
->>>>>>> c8666392
-		if (!light_cmp.isValid())
-		{
-			return;
-		}
-		glEnable(GL_CULL_FACE);
-		m_shadowmap_framebuffer->bind();
-		glClear(GL_DEPTH_BUFFER_BIT);
-		glMatrixMode(GL_PROJECTION);
-		glPushMatrix();
-		glLoadIdentity();
-		Matrix projection_matrix;
-		/// TODO bouding box
-		getOrthoMatrix(-10, 10, -10, 10, 0, 100, &projection_matrix);
-		glMultMatrixf(&projection_matrix.m11);
-
-		Matrix mtx = light_cmp.entity.getMatrix();
-		glMatrixMode(GL_MODELVIEW);
-		glLoadIdentity();
-		Matrix modelview_matrix;
-		getLookAtMatrix(mtx.getTranslation(), mtx.getTranslation() + mtx.getZVector(), mtx.getYVector(), &modelview_matrix);
-		glMultMatrixf(&modelview_matrix.m11);
-		static const Matrix biasMatrix(
-			0.5, 0.0, 0.0, 0.0,
-			0.0, 0.5, 0.0, 0.0,
-			0.0, 0.0, 0.5, 0.0,
-			0.5, 0.5, 0.5, 1.0
-			);
-		m_shadow_modelviewprojection = biasMatrix * (projection_matrix * modelview_matrix);
-
-		renderModels(layer_mask);
-
-		glMatrixMode(GL_PROJECTION);
-		glPopMatrix();
-		glMatrixMode(GL_MODELVIEW);
-		FrameBuffer::unbind();
-		glDisable(GL_CULL_FACE);
-	}
-
-
-	void drawFullscreenQuad(Material* material)
-	{
-		glDisable(GL_DEPTH_TEST);
-
-		glMatrixMode(GL_PROJECTION);
-		glPushMatrix();
-		glLoadIdentity();
-		glOrtho(-1, 1, -1, 1, 0, 30);
-		glMatrixMode(GL_MODELVIEW);
-
-		material->apply(m_source.m_renderer);
-		glPushMatrix();
-		glLoadIdentity();
-		glDisable(GL_CULL_FACE);
-		glBegin(GL_QUADS);
-		glTexCoord2f(0, 0);
-		glVertex3f(-1, -1, -1);
-		glTexCoord2f(0, 1);
-		glVertex3f(-1, 1, -1);
-		glTexCoord2f(1, 1);
-		glVertex3f(1, 1, -1);
-		glTexCoord2f(1, 0);
-		glVertex3f(1, -1, -1);
-		glEnd();
-		glPopMatrix();
-		glEnable(GL_DEPTH_TEST);
-		glMatrixMode(GL_PROJECTION);
-		glPopMatrix();
-		glMatrixMode(GL_MODELVIEW);
-	}
-
-
-	void renderModels(int64_t layer_mask)
-	{
-		ASSERT(m_renderer != NULL);
-		/// TODO clean this and optimize
-		static Array<RenderableInfo> infos;
-		infos.clear();
-<<<<<<< HEAD
-		m_source.m_renderer.getRenderableInfos(infos, layer_mask);
-=======
-		m_renderer->getRenderableInfos(infos);
->>>>>>> c8666392
-		int count = infos.size();
-		for (int i = 0; i < count; ++i)
-		{
-			glPushMatrix();
-			Model& model = infos[i].m_model_instance->getModel();
-			Matrix mtx = infos[i].m_model_instance->getMatrix();
-			mtx.multiply3x3(infos[i].m_scale);
-			glMultMatrixf(&mtx.m11);
-			Geometry* geom = model.getGeometry();
-			for (int j = 0; j < model.getMeshCount(); ++j)
-			{
-				Mesh& mesh = model.getMesh(j);
-				if (mesh.getMaterial()->isReady())
-				{
-					mesh.getMaterial()->apply(m_source.m_renderer);
-
-					static Matrix bone_mtx[64];
-					Pose& pose = infos[i].m_model_instance->getPose();
-					Vec3* poss = pose.getPositions();
-					Quat* rots = pose.getRotations();
-					for (int bone_index = 0, bone_count = pose.getCount(); bone_index < bone_count; ++bone_index)
-					{
-						rots[bone_index].toMatrix(bone_mtx[bone_index]);
-						bone_mtx[bone_index].translate(poss[bone_index]);
-						bone_mtx[bone_index] = bone_mtx[bone_index] * model.getBone(bone_index).inv_bind_matrix;
-					}
-					/// TODO do not hardcode following
-					mesh.getMaterial()->getShader()->setUniform("bone_matrices", bone_mtx, pose.getCount());
-					mesh.getMaterial()->getShader()->setUniform("shadowmap", 1);
-					mesh.getMaterial()->getShader()->setUniform("shadowmap_matrix", m_shadow_modelviewprojection);
-					mesh.getMaterial()->getShader()->setUniform("world_matrix", infos[i].m_model_instance->getMatrix());
-					geom->draw(mesh.getStart(), mesh.getCount(), *mesh.getMaterial()->getShader());
-				}
-			}
-			glPopMatrix();
-		}
-	}
-
-<<<<<<< HEAD
-
-	virtual int getCameraCount() const override
-	{
-		return m_cameras.size();
-	}
-
-
-	virtual void resize(int w, int h) override
-	{
-		for (int i = 0; i < m_cameras.size(); ++i)
-		{
-			m_source.m_renderer.setCameraSize(m_cameras[i], w, h);
-		}
-	}
-
-
-	virtual void setCamera(int index, const Component& camera) override
-	{
-		if (m_cameras.size() <= index)
-		{
-			m_cameras.resize(index + 1);
-		}
-		m_cameras[index] = camera;
-	}
-
-
-	virtual const Component& getCamera(int index) override
-	{
-		return m_cameras[index];
-	}
-
-
-	virtual void render() override
-	{
-		for (int i = 0; i < m_source.m_commands.size(); ++i)
-		{
-			m_source.m_commands[i]->execute(*this);
-		}
-	}
-
-	PipelineImpl& m_source;
-=======
-	virtual void doUnload(void) LUX_OVERRIDE
-	{
-		TODO("Implement!");
-	}
-
-	virtual FS::ReadCallback getReadCallback() LUX_OVERRIDE
-	{
-		FS::ReadCallback cb;
-		cb.bind<PipelineImpl, &PipelineImpl::loaded>(this);
-		return cb;
-	}
-
-	Array<Command*> m_commands;
-	string m_path;
-	Renderer* m_renderer;
-	Array<Component> m_cameras;
->>>>>>> c8666392
-	Array<FrameBuffer*> m_framebuffers;
-	FrameBuffer* m_shadowmap_framebuffer;
-	Matrix m_shadow_modelviewprojection;
-	Array<Component> m_cameras;
-};
-
-
-<<<<<<< HEAD
-PipelineInstance* PipelineInstance::create(Pipeline& pipeline)
-{
-	return LUX_NEW(PipelineInstanceImpl)(pipeline);
-}
-
-
-void PipelineInstance::destroy(PipelineInstance* pipeline)
-{
-	LUX_DELETE(pipeline);
-}
-
-
-Pipeline* Pipeline::create(Renderer& renderer)
-=======
-Pipeline::Pipeline(const Path& path, ResourceManager& resource_manager)
-	: Resource(path, resource_manager)
->>>>>>> c8666392
-{
-}
-
-
-void ClearCommand::deserialize(PipelineImpl& pipeline, ISerializer& serializer)
-{
-	char tmp[256];
-	serializer.deserializeArrayItem(tmp, 255);
-	if (strcmp(tmp, "all") == 0)
-	{
-		m_buffers = GL_COLOR_BUFFER_BIT | GL_DEPTH_BUFFER_BIT;
-	}
-	else if (strcmp(tmp, "depth") == 0)
-	{
-		m_buffers = GL_DEPTH_BUFFER_BIT;
-	}
-}
-
-
-void ClearCommand::execute(PipelineInstanceImpl& pipeline)
-{
-	glClear(m_buffers);
-}
-
-
-void RenderModelsCommand::deserialize(PipelineImpl& pipeline, ISerializer& serializer) 
-{
-	serializer.deserializeArrayItem(m_layer_mask);
-}
-
-
-void RenderModelsCommand::execute(PipelineInstanceImpl& pipeline)
-{
-	pipeline.renderModels(m_layer_mask);
-}
-
-
-void ApplyCameraCommand::deserialize(PipelineImpl& pipeline, ISerializer& serializer)
-{
-	serializer.deserializeArrayItem(m_camera_idx);
-}
-
-
-void ApplyCameraCommand::execute(PipelineInstanceImpl& pipeline)
-{
-<<<<<<< HEAD
-	pipeline.m_source.m_renderer.applyCamera(pipeline.m_cameras[m_camera_idx]);
-=======
-	pipeline.m_renderer->applyCamera(pipeline.m_cameras[m_camera_idx]);
->>>>>>> c8666392
-}
-
-
-void BindFramebufferCommand::deserialize(PipelineImpl& pipeline, ISerializer& serializer)
-{
-	serializer.deserializeArrayItem(m_buffer_index);
-}
-
-
-void BindFramebufferCommand::execute(PipelineInstanceImpl& pipeline)
-{
-	pipeline.m_framebuffers[m_buffer_index]->bind();
-}
-
-	
-void UnbindFramebufferCommand::execute(PipelineInstanceImpl& pipeline)
-{
-	FrameBuffer::unbind();
-}
-
-
-void DrawFullscreenQuadCommand::deserialize(PipelineImpl& pipeline, ISerializer& serializer)
-{
-	const int MATERIAL_NAME_MAX_LENGTH = 100;
-	char material[MATERIAL_NAME_MAX_LENGTH];
-	serializer.deserializeArrayItem(material, MATERIAL_NAME_MAX_LENGTH);
-	char material_path[MAX_PATH];
-	strcpy(material_path, "materials/");
-	strcat(material_path, material);
-	strcat(material_path, ".mat");
-	m_material = static_cast<Material*>(pipeline.m_renderer->getEngine().getResourceManager().get(ResourceManager::MATERIAL)->load(material_path));
-}
-
-
-void DrawFullscreenQuadCommand::execute(PipelineInstanceImpl& pipeline)
-{
-	pipeline.drawFullscreenQuad(m_material);
-}
-
-
-void BindFramebufferTextureCommand::deserialize(PipelineImpl& pipeline, ISerializer& serializer)
-{
-	/// TODO map names to indices
-	serializer.deserializeArrayItem(m_framebuffer_index);
-	serializer.deserializeArrayItem(m_renderbuffer_index);
-	serializer.deserializeArrayItem(m_texture_uint);
-}
-
-
-void BindFramebufferTextureCommand::execute(PipelineInstanceImpl& pipeline)
-{
-	glActiveTexture(GL_TEXTURE0 + m_texture_uint);
-	glEnable(GL_TEXTURE_2D);
-	glBindTexture(GL_TEXTURE_2D, pipeline.m_framebuffers[m_framebuffer_index]->getTexture((FrameBuffer::RenderBuffers)m_renderbuffer_index));
-}
-
-
-void RenderShadowmapCommand::deserialize(PipelineImpl& pipeline, ISerializer& serializer)
-{
-	serializer.deserializeArrayItem(m_layer_mask);
-}
-
-
-void RenderShadowmapCommand::execute(PipelineInstanceImpl& pipeline)
-{
-	pipeline.renderShadowmap(m_layer_mask);
-}
-
-
-void BindShadowmapCommand::execute(PipelineInstanceImpl& pipeline)
-{
-	glActiveTexture(GL_TEXTURE0 + 1);
-	glEnable(GL_TEXTURE_2D);
-	glBindTexture(GL_TEXTURE_2D, pipeline.m_shadowmap_framebuffer->getDepthTexture());
-}
-
-
-Resource* PipelineManager::createResource(const Path& path)
-{
-	return LUX_NEW(PipelineImpl)(path, getOwner());
-}
-
-
-void PipelineManager::destroyResource(Resource& resource)
-{
-	LUX_DELETE(static_cast<PipelineImpl*>(&resource));
-}
-
-
+#include "graphics/pipeline.h"
+#include <Windows.h>
+#include <gl/GL.h>
+#include <gl/GLU.h>
+#include "core/array.h"
+#include "core/crc32.h"
+#include "core/file_system.h"
+#include "core/iserializer.h"
+#include "core/json_serializer.h"
+#include "core/resource_manager.h"
+#include "core/resource_manager_base.h"
+#include "core/string.h"
+#include "engine/engine.h"
+#include "graphics/frame_buffer.h"
+#include "graphics/geometry.h"
+#include "graphics/gl_ext.h"
+#include "graphics/material.h"
+#include "graphics/model.h"
+#include "graphics/model_instance.h"
+#include "graphics/renderer.h"
+#include "graphics/shader.h"
+
+
+namespace Lux
+{
+
+struct PipelineImpl;
+struct PipelineInstanceImpl;
+
+struct Command
+{
+	virtual void deserialize(PipelineImpl& pipeline, ISerializer& serializer) = 0;
+	virtual void execute(PipelineInstanceImpl& pipeline) = 0;
+};
+
+
+struct ClearCommand : public Command
+{
+	virtual void deserialize(PipelineImpl& pipeline, ISerializer& serializer) override;
+	virtual void execute(PipelineInstanceImpl& pipeline) override;
+	uint32_t m_buffers;
+};
+
+
+struct RenderModelsCommand : public Command
+{
+	virtual void deserialize(PipelineImpl& pipeline, ISerializer& serializer) override;
+	virtual void execute(PipelineInstanceImpl& pipeline) override;
+	
+	int64_t m_layer_mask;
+};
+
+
+struct ApplyCameraCommand : public Command
+{
+	virtual void deserialize(PipelineImpl& pipeline, ISerializer& serializer) override;
+	virtual void execute(PipelineInstanceImpl& pipeline) override;
+	uint32_t m_camera_idx;
+};
+
+
+struct BindFramebufferCommand : public Command
+{
+	virtual void deserialize(PipelineImpl& pipeline, ISerializer& serializer) override;
+	virtual void execute(PipelineInstanceImpl& pipeline) override;
+	uint32_t m_buffer_index;
+};
+
+
+struct UnbindFramebufferCommand : public Command
+{
+	virtual void deserialize(PipelineImpl& pipeline, ISerializer& serializer) override {}
+	virtual void execute(PipelineInstanceImpl& pipeline) override;
+};
+
+
+struct DrawFullscreenQuadCommand : public Command
+{
+	virtual void deserialize(PipelineImpl& pipeline, ISerializer& serializer) override;
+	virtual void execute(PipelineInstanceImpl& pipeline) override;
+	Material* m_material;
+};
+
+
+struct BindFramebufferTextureCommand : public Command
+{
+	virtual void deserialize(PipelineImpl& pipeline, ISerializer& serializer) override;
+	virtual void execute(PipelineInstanceImpl& pipeline) override;
+	uint32_t m_framebuffer_index;
+	uint32_t m_renderbuffer_index;
+	uint32_t m_texture_uint;
+};
+
+
+struct RenderShadowmapCommand : public Command
+{
+	virtual void deserialize(PipelineImpl& pipeline, ISerializer& serializer) override;
+	virtual void execute(PipelineInstanceImpl& pipeline) override;
+
+	int64_t m_layer_mask;
+};
+
+
+struct BindShadowmapCommand : public Command
+{
+	virtual void deserialize(PipelineImpl& pipeline, ISerializer& serializer) override {}
+	virtual void execute(PipelineInstanceImpl& pipeline) override;
+};
+
+
+struct PipelineImpl : public Pipeline
+{
+	struct FrameBufferDeclaration
+	{
+		int32_t m_width;
+		int32_t m_height;
+		int32_t m_mask;
+	};
+	
+	struct CommandCreator
+	{
+		typedef Delegate<Command*> Creator;
+		Creator m_creator;
+		uint32_t m_type_hash;
+	};
+
+	
+	template <typename T>
+	static Command* CreateCommand()
+	{
+		return LUX_NEW(T);
+	}
+
+
+	PipelineImpl(const Path& path, ResourceManager& resource_manager)
+		: Pipeline(path, resource_manager)
+		, m_renderer(NULL)
+	{
+		m_is_ready = false;
+		addCommandCreator("clear").bind<&CreateCommand<ClearCommand> >();
+		addCommandCreator("render_models").bind<&CreateCommand<RenderModelsCommand> >();
+		addCommandCreator("apply_camera").bind<&CreateCommand<ApplyCameraCommand> >();
+		addCommandCreator("bind_framebuffer").bind<&CreateCommand<BindFramebufferCommand> >();
+		addCommandCreator("unbind_framebuffer").bind<&CreateCommand<UnbindFramebufferCommand> >();
+		addCommandCreator("draw_fullscreen_quad").bind<&CreateCommand<DrawFullscreenQuadCommand> >();
+		addCommandCreator("bind_framebuffer_texture").bind<&CreateCommand<BindFramebufferTextureCommand> >();
+		addCommandCreator("render_shadowmap").bind<&CreateCommand<RenderShadowmapCommand> >();
+		addCommandCreator("bind_shadowmap").bind<&CreateCommand<BindShadowmapCommand> >();
+	}
+
+
+	~PipelineImpl()
+	{
+		for (int i = 0; i < m_commands.size(); ++i)
+		{
+			LUX_DELETE(m_commands[i]);
+		}
+	}
+
+
+	CommandCreator::Creator& addCommandCreator(const char* type)
+	{
+		CommandCreator& creator = m_command_creators.pushEmpty();
+		creator.m_type_hash = crc32(type);
+		return creator.m_creator;
+	}
+
+
+
+
+	virtual void setRenderer(Renderer& renderer) LUX_OVERRIDE
+	{
+		m_renderer = &renderer;
+	}
+
+
+	virtual void setCamera(int index, const Component& camera) LUX_OVERRIDE
+	{
+		if(m_cameras.size() <= index)
+		{
+			m_cameras.resize(index + 1);
+		}
+		m_cameras[index] = camera;
+	}
+
+
+	virtual const Component& getCamera(int index) LUX_OVERRIDE
+	{
+		return m_cameras[index];
+	}
+
+
+	virtual void render() LUX_OVERRIDE
+	{
+		for(int i = 0; i < m_commands.size(); ++i)
+		{
+			m_commands[i]->execute(*this);
+		}
+	}
+
+
+	Command* createCommand(uint32_t type_hash)
+	{
+		for (int i = 0; i < m_command_creators.size(); ++i)
+		{
+			if (m_command_creators[i].m_type_hash == type_hash)
+			{
+				return m_command_creators[i].m_creator.invoke();
+			}
+		}
+		return NULL;
+	}
+
+
+	virtual bool deserialize(ISerializer& serializer) override
+	{
+		int32_t count;
+		serializer.deserialize("frame_buffer_count", count);
+		serializer.deserializeArrayBegin("frame_buffers");
+		m_framebuffers.resize(count);
+		for(int i = 0; i < count; ++i)
+		{
+			int32_t render_buffer_count;
+			serializer.deserializeArrayItem(render_buffer_count);
+			int mask = 0;
+			char rb_name[30];
+			for(int j = 0; j < render_buffer_count; ++j)
+			{
+				serializer.deserializeArrayItem(rb_name, 30);
+				if(strcmp(rb_name, "depth") == 0)
+				{
+					mask |= FrameBuffer::DEPTH_BIT;
+				}
+				else
+				{
+					ASSERT(false);
+				}
+			}
+			serializer.deserializeArrayItem(m_framebuffers[i].m_width);
+			serializer.deserializeArrayItem(m_framebuffers[i].m_height);
+			m_framebuffers[i].m_mask = mask;
+		}
+		serializer.deserializeArrayEnd();
+		serializer.deserialize("shadowmap_width", m_shadowmap_framebuffer.m_width);
+		serializer.deserialize("shadowmap_height", m_shadowmap_framebuffer.m_height);
+		m_shadowmap_framebuffer.m_mask = FrameBuffer::DEPTH_BIT;
+		
+		serializer.deserialize("command_count", count);
+		serializer.deserializeArrayBegin("commands");
+		for(int i = 0; i < count; ++i)
+		{
+			char tmp[255];
+			serializer.deserializeArrayItem(tmp, 255);
+			uint32_t command_type_hash = crc32(tmp);
+			Command* cmd = createCommand(command_type_hash);
+			cmd->deserialize(*this, serializer);
+			m_commands.push(cmd);
+		}
+		serializer.deserializeArrayEnd();
+		return true;
+	}
+
+
+	void loaded(FS::IFile* file, bool success, FS::FileSystem& fs) 
+	{
+		if(success)
+		{
+			JsonSerializer serializer(*file, JsonSerializer::READ);
+			deserialize(serializer);
+		}
+
+		fs.close(file);
+		m_is_ready = true;
+		m_on_loaded.invoke(*this);
+	}
+
+	virtual DelegateList<void(Pipeline&)>& onLoaded() override
+	{
+		return m_on_loaded;
+	}
+
+
+	virtual bool isReady() const override
+	{
+		return m_is_ready;
+	}
+
+
+	bool m_is_ready;
+	DelegateList<void(Pipeline&)> m_on_loaded;
+	Array<Command*> m_commands;
+	string m_path;
+	Renderer& m_renderer;
+	Array<CommandCreator> m_command_creators;
+	Array<FrameBufferDeclaration> m_framebuffers;
+	FrameBufferDeclaration m_shadowmap_framebuffer;
+};
+
+
+struct PipelineInstanceImpl : public PipelineInstance
+{
+	PipelineInstanceImpl(Pipeline& pipeline)
+		: m_source(static_cast<PipelineImpl&>(pipeline))
+	{
+		m_shadowmap_framebuffer = NULL;
+		if(pipeline.isReady())
+		{
+			sourceLoaded(pipeline);
+		}
+		else
+		{
+			pipeline.onLoaded().bind<PipelineInstanceImpl, &PipelineInstanceImpl::sourceLoaded>(this);
+		}
+	}
+
+	~PipelineInstanceImpl()
+	{
+		for (int i = 0; i < m_framebuffers.size(); ++i)
+		{
+			LUX_DELETE(m_framebuffers[i]);
+		}
+		if (m_shadowmap_framebuffer)
+		{
+			LUX_DELETE(m_shadowmap_framebuffer);
+		}
+	}
+
+
+	void sourceLoaded(Pipeline& pipeline)
+	{
+		PipelineImpl::FrameBufferDeclaration fb = m_source.m_shadowmap_framebuffer;
+		m_shadowmap_framebuffer = LUX_NEW(FrameBuffer)(fb.m_width, fb.m_height, fb.m_mask);
+		m_framebuffers.reserve(m_source.m_framebuffers.size());
+		for (int i = 0; i < m_source.m_framebuffers.size(); ++i)
+		{
+			fb = m_source.m_framebuffers[i];
+			m_framebuffers.push(LUX_NEW(FrameBuffer)(fb.m_width, fb.m_height, fb.m_mask));
+		}
+	}
+
+
+	void getOrthoMatrix(float left, float right, float bottom, float top, float z_near, float z_far, Matrix* mtx)
+	{
+		*mtx = Matrix::IDENTITY;
+		mtx->m11 = 2 / (right - left);
+		mtx->m22 = 2 / (top - bottom);
+		mtx->m33 = -2 / (z_far - z_near);
+		mtx->m41 = -(right + left) / (right - left);
+		mtx->m42 = -(top + bottom) / (top - bottom);
+		mtx->m43 = -(z_far + z_near) / (z_far - z_near);
+		/*		glOrtho(left, right, bottom, top, z_near, z_far);
+		glGetFloatv(GL_PROJECTION_MATRIX, &mtx->m11);
+		*/
+	}
+
+
+	void getLookAtMatrix(const Vec3& pos, const Vec3& center, const Vec3& up, Matrix* mtx)
+	{
+		*mtx = Matrix::IDENTITY;
+		Vec3 f = center - pos;
+		f.normalize();
+		Vec3 r = crossProduct(f, up);
+		r.normalize();
+		Vec3 u = crossProduct(r, f);
+		mtx->setXVector(r);
+		mtx->setYVector(u);
+		mtx->setZVector(-f);
+		mtx->transpose();
+		mtx->setTranslation(Vec3(-dotProduct(r, pos), -dotProduct(u, pos), dotProduct(f, pos)));
+		/*glPushMatrix();
+		float m[16];
+		gluLookAt(pos.x, pos.y, pos.z, center.x, center.y, center.z, up.x, up.y, up.z);
+		glGetFloatv(GL_MODELVIEW_MATRIX, m);
+		glPopMatrix();*/
+	}
+
+	void renderShadowmap(int64_t layer_mask)
+	{
+		ASSERT(m_renderer != NULL);
+		glViewport(0, 0, 800, 600); /// TODO
+		Component light_cmp = m_source.m_renderer.getLight(0);
+		if (!light_cmp.isValid())
+		{
+			return;
+		}
+		glEnable(GL_CULL_FACE);
+		m_shadowmap_framebuffer->bind();
+		glClear(GL_DEPTH_BUFFER_BIT);
+		glMatrixMode(GL_PROJECTION);
+		glPushMatrix();
+		glLoadIdentity();
+		Matrix projection_matrix;
+		/// TODO bouding box
+		getOrthoMatrix(-10, 10, -10, 10, 0, 100, &projection_matrix);
+		glMultMatrixf(&projection_matrix.m11);
+
+		Matrix mtx = light_cmp.entity.getMatrix();
+		glMatrixMode(GL_MODELVIEW);
+		glLoadIdentity();
+		Matrix modelview_matrix;
+		getLookAtMatrix(mtx.getTranslation(), mtx.getTranslation() + mtx.getZVector(), mtx.getYVector(), &modelview_matrix);
+		glMultMatrixf(&modelview_matrix.m11);
+		static const Matrix biasMatrix(
+			0.5, 0.0, 0.0, 0.0,
+			0.0, 0.5, 0.0, 0.0,
+			0.0, 0.0, 0.5, 0.0,
+			0.5, 0.5, 0.5, 1.0
+			);
+		m_shadow_modelviewprojection = biasMatrix * (projection_matrix * modelview_matrix);
+
+		renderModels(layer_mask);
+
+		glMatrixMode(GL_PROJECTION);
+		glPopMatrix();
+		glMatrixMode(GL_MODELVIEW);
+		FrameBuffer::unbind();
+		glDisable(GL_CULL_FACE);
+	}
+
+
+	void drawFullscreenQuad(Material* material)
+	{
+		glDisable(GL_DEPTH_TEST);
+
+		glMatrixMode(GL_PROJECTION);
+		glPushMatrix();
+		glLoadIdentity();
+		glOrtho(-1, 1, -1, 1, 0, 30);
+		glMatrixMode(GL_MODELVIEW);
+
+		material->apply(m_source.m_renderer);
+		glPushMatrix();
+		glLoadIdentity();
+		glDisable(GL_CULL_FACE);
+		glBegin(GL_QUADS);
+		glTexCoord2f(0, 0);
+		glVertex3f(-1, -1, -1);
+		glTexCoord2f(0, 1);
+		glVertex3f(-1, 1, -1);
+		glTexCoord2f(1, 1);
+		glVertex3f(1, 1, -1);
+		glTexCoord2f(1, 0);
+		glVertex3f(1, -1, -1);
+		glEnd();
+		glPopMatrix();
+		glEnable(GL_DEPTH_TEST);
+		glMatrixMode(GL_PROJECTION);
+		glPopMatrix();
+		glMatrixMode(GL_MODELVIEW);
+	}
+
+
+	void renderModels(int64_t layer_mask)
+	{
+		ASSERT(m_renderer != NULL);
+		/// TODO clean this and optimize
+		static Array<RenderableInfo> infos;
+		infos.clear();
+		m_source.m_renderer.getRenderableInfos(infos, layer_mask);
+		int count = infos.size();
+		for (int i = 0; i < count; ++i)
+		{
+			glPushMatrix();
+			Model& model = infos[i].m_model_instance->getModel();
+			Matrix mtx = infos[i].m_model_instance->getMatrix();
+			mtx.multiply3x3(infos[i].m_scale);
+			glMultMatrixf(&mtx.m11);
+			Geometry* geom = model.getGeometry();
+			for (int j = 0; j < model.getMeshCount(); ++j)
+			{
+				Mesh& mesh = model.getMesh(j);
+				if (mesh.getMaterial()->isReady())
+				{
+					mesh.getMaterial()->apply(m_source.m_renderer);
+
+					static Matrix bone_mtx[64];
+					Pose& pose = infos[i].m_model_instance->getPose();
+					Vec3* poss = pose.getPositions();
+					Quat* rots = pose.getRotations();
+					for (int bone_index = 0, bone_count = pose.getCount(); bone_index < bone_count; ++bone_index)
+					{
+						rots[bone_index].toMatrix(bone_mtx[bone_index]);
+						bone_mtx[bone_index].translate(poss[bone_index]);
+						bone_mtx[bone_index] = bone_mtx[bone_index] * model.getBone(bone_index).inv_bind_matrix;
+					}
+					/// TODO do not hardcode following
+					mesh.getMaterial()->getShader()->setUniform("bone_matrices", bone_mtx, pose.getCount());
+					mesh.getMaterial()->getShader()->setUniform("shadowmap", 1);
+					mesh.getMaterial()->getShader()->setUniform("shadowmap_matrix", m_shadow_modelviewprojection);
+					mesh.getMaterial()->getShader()->setUniform("world_matrix", infos[i].m_model_instance->getMatrix());
+					geom->draw(mesh.getStart(), mesh.getCount(), *mesh.getMaterial()->getShader());
+				}
+			}
+			glPopMatrix();
+		}
+	}
+
+
+	virtual int getCameraCount() const override
+	{
+		return m_cameras.size();
+	virtual void doUnload(void) LUX_OVERRIDE
+	{
+		TODO("Implement!");
+	}
+	}
+
+
+	virtual void resize(int w, int h) override
+	{
+		for (int i = 0; i < m_cameras.size(); ++i)
+		{
+
+	virtual FS::ReadCallback getReadCallback() LUX_OVERRIDE
+	{
+		FS::ReadCallback cb;
+		cb.bind<PipelineImpl, &PipelineImpl::loaded>(this);
+		return cb;
+	}
+			m_source.m_renderer.setCameraSize(m_cameras[i], w, h);
+		}
+	}
+
+
+	virtual void setCamera(int index, const Component& camera) override
+	{
+		if (m_cameras.size() <= index)
+		{
+			m_cameras.resize(index + 1);
+		}
+		m_cameras[index] = camera;
+	}
+
+
+	virtual const Component& getCamera(int index) override
+	{
+		return m_cameras[index];
+	}
+
+
+	virtual void render() override
+	{
+		for (int i = 0; i < m_source.m_commands.size(); ++i)
+		{
+			m_source.m_commands[i]->execute(*this);
+		}
+	}
+
+	PipelineImpl& m_source;
+	Array<FrameBuffer*> m_framebuffers;
+	FrameBuffer* m_shadowmap_framebuffer;
+	Matrix m_shadow_modelviewprojection;
+	Array<Component> m_cameras;
+};
+
+
+Pipeline::Pipeline(const Path& path, ResourceManager& resource_manager)
+	: Resource(path, resource_manager)
+{
+}
+
+
+void ClearCommand::deserialize(PipelineImpl& pipeline, ISerializer& serializer)
+{
+	char tmp[256];
+	serializer.deserializeArrayItem(tmp, 255);
+	if (strcmp(tmp, "all") == 0)
+	{
+		m_buffers = GL_COLOR_BUFFER_BIT | GL_DEPTH_BUFFER_BIT;
+	}
+	else if (strcmp(tmp, "depth") == 0)
+	{
+		m_buffers = GL_DEPTH_BUFFER_BIT;
+	}
+}
+
+
+void ClearCommand::execute(PipelineInstanceImpl& pipeline)
+{
+	glClear(m_buffers);
+}
+
+
+void RenderModelsCommand::deserialize(PipelineImpl& pipeline, ISerializer& serializer) 
+{
+	serializer.deserializeArrayItem(m_layer_mask);
+}
+
+
+void RenderModelsCommand::execute(PipelineInstanceImpl& pipeline)
+{
+	pipeline.renderModels(m_layer_mask);
+}
+
+
+void ApplyCameraCommand::deserialize(PipelineImpl& pipeline, ISerializer& serializer)
+{
+	serializer.deserializeArrayItem(m_camera_idx);
+}
+
+
+void ApplyCameraCommand::execute(PipelineInstanceImpl& pipeline)
+{
+	pipeline.m_source.m_renderer.applyCamera(pipeline.m_cameras[m_camera_idx]);
+}
+
+
+void BindFramebufferCommand::deserialize(PipelineImpl& pipeline, ISerializer& serializer)
+{
+	serializer.deserializeArrayItem(m_buffer_index);
+}
+
+
+void BindFramebufferCommand::execute(PipelineInstanceImpl& pipeline)
+{
+	pipeline.m_framebuffers[m_buffer_index]->bind();
+}
+
+	
+void UnbindFramebufferCommand::execute(PipelineInstanceImpl& pipeline)
+{
+	FrameBuffer::unbind();
+}
+
+
+void DrawFullscreenQuadCommand::deserialize(PipelineImpl& pipeline, ISerializer& serializer)
+{
+	const int MATERIAL_NAME_MAX_LENGTH = 100;
+	char material[MATERIAL_NAME_MAX_LENGTH];
+	serializer.deserializeArrayItem(material, MATERIAL_NAME_MAX_LENGTH);
+	char material_path[MAX_PATH];
+	strcpy(material_path, "materials/");
+	strcat(material_path, material);
+	strcat(material_path, ".mat");
+	m_material = static_cast<Material*>(pipeline.m_renderer->getEngine().getResourceManager().get(ResourceManager::MATERIAL)->load(material_path));
+}
+
+
+void DrawFullscreenQuadCommand::execute(PipelineInstanceImpl& pipeline)
+{
+	pipeline.drawFullscreenQuad(m_material);
+}
+
+
+void BindFramebufferTextureCommand::deserialize(PipelineImpl& pipeline, ISerializer& serializer)
+{
+	/// TODO map names to indices
+	serializer.deserializeArrayItem(m_framebuffer_index);
+	serializer.deserializeArrayItem(m_renderbuffer_index);
+	serializer.deserializeArrayItem(m_texture_uint);
+}
+
+
+void BindFramebufferTextureCommand::execute(PipelineInstanceImpl& pipeline)
+{
+	glActiveTexture(GL_TEXTURE0 + m_texture_uint);
+	glEnable(GL_TEXTURE_2D);
+	glBindTexture(GL_TEXTURE_2D, pipeline.m_framebuffers[m_framebuffer_index]->getTexture((FrameBuffer::RenderBuffers)m_renderbuffer_index));
+}
+
+
+void RenderShadowmapCommand::deserialize(PipelineImpl& pipeline, ISerializer& serializer)
+{
+	serializer.deserializeArrayItem(m_layer_mask);
+}
+
+
+void RenderShadowmapCommand::execute(PipelineInstanceImpl& pipeline)
+{
+	pipeline.renderShadowmap(m_layer_mask);
+}
+
+
+void BindShadowmapCommand::execute(PipelineInstanceImpl& pipeline)
+{
+	glActiveTexture(GL_TEXTURE0 + 1);
+	glEnable(GL_TEXTURE_2D);
+	glBindTexture(GL_TEXTURE_2D, pipeline.m_shadowmap_framebuffer->getDepthTexture());
+}
+
+
+Resource* PipelineManager::createResource(const Path& path)
+{
+	return LUX_NEW(PipelineImpl)(path, getOwner());
+}
+
+
+void PipelineManager::destroyResource(Resource& resource)
+{
+	LUX_DELETE(static_cast<PipelineImpl*>(&resource));
+}
+
+
 } // ~namespace Lux