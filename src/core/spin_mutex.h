--- conflicted
+++ resolved
@@ -14,20 +14,8 @@
 			explicit SpinMutex(bool locked);
 			~SpinMutex();
 
-<<<<<<< HEAD
-			//hack
-			//todo: remove
-			static size_t getRequiredSize();
-			static SpinMutex* createOnMemory(bool locked, void* ptr);
-			static void destruct(SpinMutex* sm);
-			///////////////////////////////////////
-
-			virtual void lock() = 0;
-			virtual bool poll() = 0;
-=======
 			void lock();
 			bool poll();
->>>>>>> dfcde493
 
 			void unlock();
 
