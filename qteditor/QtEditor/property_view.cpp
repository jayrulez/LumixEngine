--- conflicted
+++ resolved
@@ -1,162 +1,133 @@
-#include "property_view.h"
-#include "ui_property_view.h"
-#include <qpushbutton.h>
-#include "core/crc32.h"
-#include "core/event_manager.h"
-#include "editor/editor_client.h"
-#include "editor/server_message_types.h"
-<<<<<<< HEAD
-#include "property_widget_base.h"
-
-
-static const char* component_map[] =
-{
-	"Script", "script",
-	"Renderable", "renderable",
-	"Point Light", "light",
-	"Animable", "animable",
-	"Camera", "camera",
-	"Physics Box", "box_rigid_actor",
-	"Terrain", "terrain"
-};
-
-=======
-#include "propertywidgets/animable_widget.h"
-#include "propertywidgets/camerawidget.h"
-#include "propertywidgets/lightwidget.h"
-#include "propertywidgets/physics_box_widget.h"
-#include "propertywidgets/physics_controller_widget.h"
-#include "propertywidgets/physics_mesh_widget.h"
-#include "propertywidgets/renderable_widget.h"
-#include "propertywidgets/script_widget.h"
->>>>>>> 40f362e6
-
-
-PropertyView::PropertyView(QWidget* parent) :
-	QDockWidget(parent),
-	m_ui(new Ui::PropertyView)
-{
-	m_ui->setupUi(this);
-}
-
-
-void PropertyView::setEditorClient(Lux::EditorClient& client)
-{
-	m_client = &client;
-	m_client->getEventManager().addListener(Lux::ServerMessageType::PROPERTY_LIST).bind<PropertyView, &PropertyView::onPropertyList>(this);
-	m_client->getEventManager().addListener(Lux::ServerMessageType::ENTITY_SELECTED).bind<PropertyView, &PropertyView::onEntitySelected>(this);
-}
-
-
-void PropertyView::onPropertyList(Lux::Event& event)
-{
-	Lux::PropertyListEvent& e = static_cast<Lux::PropertyListEvent&>(event);
-	for (int i = 0; i < m_component_uis.size(); ++i)
-	{
-		m_component_uis[i]->onEntityProperties(e);
-	}
-}
-
-
-void PropertyView::onEntitySelected(Lux::Event& event)
-{
-	m_component_uis.clear();
-	while (m_ui->components->count() > 0)
-	{
-		m_ui->components->removeItem(0);
-	}
-	Lux::EntitySelectedEvent& e = static_cast<Lux::EntitySelectedEvent&>(event);
-	//m_selected_entity = e.index;
-	for (int i = 0; i < e.components.size(); ++i)
-	{
-		m_client->requestProperties(e.components[i]);
-		PropertyWidgetBase* widget = NULL;
-<<<<<<< HEAD
-		for(int j = 0; j < sizeof(component_map) / sizeof(component_map[0]); j += 2)
-=======
-		if (e.components[i] == crc32("physical_controller"))
-		{
-			widget = new PhysicsControllerWidget;
-		}
-		else if (e.components[i] == crc32("mesh_rigid_actor"))
-		{
-			widget = new PhysicsMeshWidget;
-		}
-		else if (e.components[i] == crc32("box_rigid_actor"))
->>>>>>> 40f362e6
-		{
-			if(e.components[i] == crc32(component_map[j + 1]))
-			{
-				widget = new PropertyWidgetBase(component_map[j + 1], component_map[j]);
-				break;
-			}
-		}
-		/// TODO refactor
-		if (e.components[i] == crc32("box_rigid_actor"))
-		{
-			widget->addProperty("size", "Size", PropertyWidgetBase::Property::VEC3, NULL);
-			widget->addProperty("dynamic", "Is dynamic", PropertyWidgetBase::Property::BOOL, NULL);
-		}
-		else if (e.components[i] == crc32("renderable"))
-		{
-			widget->addProperty("source", "Source", PropertyWidgetBase::Property::FILE, "models (*.msh)");
-		}
-		else if (e.components[i] == crc32("script"))
-		{
-			widget->addProperty("source", "Source", PropertyWidgetBase::Property::FILE, "scripts (*.cpp)");
-		}
-		else if (e.components[i] == crc32("camera"))
-		{
-			widget->addProperty("slot", "Slot", PropertyWidgetBase::Property::STRING, NULL);
-			widget->addProperty("near", "Near", PropertyWidgetBase::Property::DECIMAL, NULL);
-			widget->addProperty("far", "Far", PropertyWidgetBase::Property::DECIMAL, NULL);
-			widget->addProperty("fov", "Field of view", PropertyWidgetBase::Property::DECIMAL, NULL);
-		}
-		else if (e.components[i] == crc32("terrain"))
-		{
-			widget->addProperty("heightmap", "Heightmap", PropertyWidgetBase::Property::FILE, "TGA image (*.tga)");
-			widget->addProperty("material", "Material", PropertyWidgetBase::Property::FILE, "material (*.mat)");
-		}
-		else
-		{
-			ASSERT(false);
-		}
-		widget->setEditorClient(*m_client);
-		m_ui->components->addItem(widget, widget->getTitle());
-		m_component_uis.push(widget);
-	}
-}
-
-
-PropertyView::~PropertyView()
-{
-	delete m_ui;
-}
-
-void PropertyView::on_addComponentButton_clicked()
-{
-	QByteArray s = m_ui->componentTypeCombo->currentText().toLocal8Bit();
-	const char* c = s.data();
-	/// TODO
-
-	for(int i = 0; i < sizeof(component_map) / sizeof(component_map[0]); i += 2)
-	{
-		if(strcmp(c, component_map[i]) == 0)
-		{
-			m_client->addComponent(crc32(component_map[i+1]));
-			return;
-		}
-	}
-<<<<<<< HEAD
-	ASSERT(false); // unknown component type
-=======
-	else if (strcmp(c, "Physics Controller") == 0)
-	{
-		m_client->addComponent(crc32("physical_controller"));
-	}
-	else if (strcmp(c, "Physics Mesh") == 0)
-	{
-		m_client->addComponent(crc32("mesh_rigid_actor"));
-	}
->>>>>>> 40f362e6
-}
+#include "property_view.h"
+#include "ui_property_view.h"
+#include <qpushbutton.h>
+#include "core/crc32.h"
+#include "core/event_manager.h"
+#include "editor/editor_client.h"
+#include "editor/server_message_types.h"
+#include "property_widget_base.h"
+
+
+static const char* component_map[] =
+{
+	"Script", "script",
+	"Renderable", "renderable",
+	"Point Light", "light",
+	"Animable", "animable",
+	"Camera", "camera",
+	"Physics Box", "box_rigid_actor",
+	"Physics Controller", "physical_controller",
+	"Physics Mesh", "mesh_rigid_actor",
+	"Terrain", "terrain"
+};
+
+
+
+PropertyView::PropertyView(QWidget* parent) :
+	QDockWidget(parent),
+	m_ui(new Ui::PropertyView)
+{
+	m_ui->setupUi(this);
+}
+
+
+void PropertyView::setEditorClient(Lux::EditorClient& client)
+{
+	m_client = &client;
+	m_client->getEventManager().addListener(Lux::ServerMessageType::PROPERTY_LIST).bind<PropertyView, &PropertyView::onPropertyList>(this);
+	m_client->getEventManager().addListener(Lux::ServerMessageType::ENTITY_SELECTED).bind<PropertyView, &PropertyView::onEntitySelected>(this);
+}
+
+
+void PropertyView::onPropertyList(Lux::Event& event)
+{
+	Lux::PropertyListEvent& e = static_cast<Lux::PropertyListEvent&>(event);
+	for (int i = 0; i < m_component_uis.size(); ++i)
+	{
+		m_component_uis[i]->onEntityProperties(e);
+	}
+}
+
+
+void PropertyView::onEntitySelected(Lux::Event& event)
+{
+	m_component_uis.clear();
+	while (m_ui->components->count() > 0)
+	{
+		m_ui->components->removeItem(0);
+	}
+	Lux::EntitySelectedEvent& e = static_cast<Lux::EntitySelectedEvent&>(event);
+	//m_selected_entity = e.index;
+	for (int i = 0; i < e.components.size(); ++i)
+	{
+		m_client->requestProperties(e.components[i]);
+		PropertyWidgetBase* widget = NULL;
+		for(int j = 0; j < sizeof(component_map) / sizeof(component_map[0]); j += 2)
+		{
+			if(e.components[i] == crc32(component_map[j + 1]))
+			{
+				widget = new PropertyWidgetBase(component_map[j + 1], component_map[j]);
+				break;
+			}
+		}
+		/// TODO refactor
+		if (e.components[i] == crc32("box_rigid_actor"))
+		{
+			widget->addProperty("size", "Size", PropertyWidgetBase::Property::VEC3, NULL);
+			widget->addProperty("dynamic", "Is dynamic", PropertyWidgetBase::Property::BOOL, NULL);
+		}
+		else if (e.components[i] == crc32("renderable"))
+		{
+			widget->addProperty("source", "Source", PropertyWidgetBase::Property::FILE, "models (*.msh)");
+		}
+		else if (e.components[i] == crc32("script"))
+		{
+			widget->addProperty("source", "Source", PropertyWidgetBase::Property::FILE, "scripts (*.cpp)");
+		}
+		else if (e.components[i] == crc32("camera"))
+		{
+			widget->addProperty("slot", "Slot", PropertyWidgetBase::Property::STRING, NULL);
+			widget->addProperty("near", "Near", PropertyWidgetBase::Property::DECIMAL, NULL);
+			widget->addProperty("far", "Far", PropertyWidgetBase::Property::DECIMAL, NULL);
+			widget->addProperty("fov", "Field of view", PropertyWidgetBase::Property::DECIMAL, NULL);
+		}
+		else if (e.components[i] == crc32("terrain"))
+		{
+			widget->addProperty("heightmap", "Heightmap", PropertyWidgetBase::Property::FILE, "TGA image (*.tga)");
+			widget->addProperty("material", "Material", PropertyWidgetBase::Property::FILE, "material (*.mat)");
+		}
+		else if (e.components[i] == crc32("physical_controller") || e.components[i] == crc32("mesh_rigid_actor"))
+		{
+		}
+		else
+		{
+			ASSERT(false);
+		}
+		widget->setEditorClient(*m_client);
+		m_ui->components->addItem(widget, widget->getTitle());
+		m_component_uis.push(widget);
+	}
+}
+
+
+PropertyView::~PropertyView()
+{
+	delete m_ui;
+}
+
+void PropertyView::on_addComponentButton_clicked()
+{
+	QByteArray s = m_ui->componentTypeCombo->currentText().toLocal8Bit();
+	const char* c = s.data();
+	/// TODO
+
+	for(int i = 0; i < sizeof(component_map) / sizeof(component_map[0]); i += 2)
+	{
+		if(strcmp(c, component_map[i]) == 0)
+		{
+			m_client->addComponent(crc32(component_map[i+1]));
+			return;
+		}
+	}
+	ASSERT(false); // unknown component type
+}